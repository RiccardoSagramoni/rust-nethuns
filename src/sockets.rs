pub mod base;
pub mod errors;
pub mod pcap;
pub mod ring;

mod api;
pub use api::nethuns_socket_open;


use core::fmt::Debug;
use std::cell::UnsafeCell;
use std::ffi::CStr;
use std::marker::PhantomData;

use crate::types::{
    NethunsFilter, NethunsQueue, NethunsSocketOptions, NethunsStat,
};

use self::base::{NethunsSocketBase, RecvPacket, RecvPacketData};
use self::errors::{
    NethunsBindError, NethunsFlushError, NethunsOpenError, NethunsRecvError,
    NethunsSendError,
};


<<<<<<< HEAD
=======
mod api;
use api::nethuns_socket_open;


>>>>>>> ab04f927
/// Type for a Nethuns socket not binded to a specific device and queue.
///
///
/// In order to properly use the socket, you need to bind it first
/// to a specific device and queue by calling [`BindableNethunsSocket::bind`]
#[derive(Debug)]
#[repr(transparent)]
pub struct BindableNethunsSocket {
    /// Framework-specific socket
    inner: Box<dyn BindableNethunsSocketTrait>,
}

impl BindableNethunsSocket {
    /// Open a new Nethuns socket, by calling the `open` function
    /// of the struct belonging to the I/O framework selected at compile time.
    ///
    /// # Arguments
    /// * `opt`: The options for the socket.
    ///
    /// # Returns
    /// * `Ok(BindableNethunsSocket)` - A new nethuns socket, in no error occurs.
    /// * `Err(NethunsOpenError::InvalidOptions)` - If at least one of the options holds a invalid value.
    /// * `Err(NethunsOpenError::Error)` - If an unexpected error occurs.
    pub fn open(opt: NethunsSocketOptions) -> Result<Self, NethunsOpenError> {
        nethuns_socket_open(opt).map(|inner| Self { inner })
    }
    
    /// Bind an opened socket to a specific queue / any queue of interface/device `dev`.
    ///
    /// # Returns
    /// * `Ok(())` - If the binding was successful.
    /// * `Err(NethunsBindError::IllegalArgument)` - If the device name contains an interior null character.
    /// * `Err(NethunsBindError::FrameworkError)` - If an error from the unsafe interaction with underlying I/O framework occurs.
    /// * `Err(NethunsBindError::Error)` - If an unexpected error occurs.
    pub fn bind(
        self,
        dev: &str,
        queue: NethunsQueue,
    ) -> Result<NethunsSocket, (NethunsBindError, Self)> {
        self.inner
            .bind(dev, queue)
            .map_err(|(error, socket)| (error, Self { inner: socket }))
    }
    
    delegate::delegate! {
        to self.inner {
            /// Check if the socket is in RX mode
            #[inline(always)]
            pub fn rx(&self) -> bool;
            
            /// Check if the socket is in TX mode
            #[inline(always)]
            pub fn tx(&self) -> bool;
        }
    }
}


/// Trait which defines the interface for the framework-specific
/// implementation of a [`BindableNethunsSocket`].
trait BindableNethunsSocketTrait: Debug + Send {
    /// Bind an opened socket to a specific queue / any queue of interface/device `dev`.
    ///
    /// # Returns
    /// * `Ok(())` - If the binding was successful.
    /// * `Err(NethunsBindError::IllegalArgument)` - If the device name contains an interior null character.
    /// * `Err(NethunsBindError::FrameworkError)` - If an error from the unsafe interaction with underlying I/O framework occurs.
    /// * `Err(NethunsBindError::Error)` - If an unexpected error occurs.
    fn bind(
        self: Box<Self>,
        dev: &str,
        queue: NethunsQueue,
    ) -> Result<
        NethunsSocket,
        (NethunsBindError, Box<dyn BindableNethunsSocketTrait>),
    >;
    
    /// Get an immutable reference to the base descriptor of the socket.
    fn base(&self) -> &NethunsSocketBase;
    
    /// Check if the socket is in RX mode
    #[inline(always)]
    fn rx(&self) -> bool {
        self.base().rx_ring().is_some()
    }
    
    /// Check if the socket is in TX mode
    #[inline(always)]
    fn tx(&self) -> bool {
        self.base().tx_ring().is_some()
    }
}


/// Descriptor of a Nethuns socket after binding.
///
/// This socket is usable for RX and/or TX, depending from its configuration.
#[derive(Debug)]
#[repr(transparent)]
pub struct NethunsSocket {
    inner: UnsafeCell<Box<dyn NethunsSocketTrait>>,
}

impl NethunsSocket {
    /// Create a new `NethunsSocket`.
    fn new(inner: Box<dyn NethunsSocketTrait>) -> Self {
        Self {
            inner: UnsafeCell::new(inner),
        }
    }
    
    
    /// Get the next unprocessed received packet.
    ///
    /// # Returns
    /// * `Ok(RecvPacket<NethunsSocket>)` - The unprocessed received packet, if no error occurred.
    /// * `Err(NethunsRecvError::NotRx)` -  If the socket is not configured in RX mode. Check the configuration parameters passed to [`BindableNethunsSocket::open`].
    /// * `Err(NethunsRecvError::InUse)` - If the slot at the head of the RX ring is currently in use, i.e. the corresponding received packet is not released yet.
    /// * `Err(NethunsRecvError::NoPacketsAvailable)` - If there are no new packets available in the RX ring.
    /// * `Err(NethunsRecvError::PacketFiltered)` - If the packet is filtered out by the `filter` function specified during socket configuration.
    /// * `Err(NethunsRecvError::FrameworkError)` - If an error from the unsafe interaction with underlying I/O framework occurs.
    /// * `Err(NethunsRecvError::Error)` - If an unexpected error occurs.
    pub fn recv(&self) -> Result<RecvPacket<NethunsSocket>, NethunsRecvError> {
        unsafe { (*UnsafeCell::raw_get(&self.inner)).recv() }
            .map(|data| RecvPacket::new(data, PhantomData))
    }
    
    
    /// Queue up a packet for transmission.
    ///
    /// # Returns
    /// * `Ok(())` - On success.
    /// * `Err(NethunsSendError::NotTx)` -  If the socket is not configured in TX mode. Check the configuration parameters passed to [`BindableNethunsSocket::open`].
    /// * `Err(NethunsSendError::InUse)` - If the slot at the tail of the TX ring is not released yet and it's currently in use by the application.
    pub fn send(&self, packet: &[u8]) -> Result<(), NethunsSendError> {
        unsafe { (*UnsafeCell::raw_get(&self.inner)).send(packet) }
    }
    
    
    /// Send all queued up packets.
    ///
    /// # Returns
    /// * `Ok(())` - On success.
    /// * `Err(NethunsFlushError::NotTx)` -  If the socket is not configured in TX mode. Check the configuration parameters passed to [`BindableNethunsSocket::open`].
    /// * `Err(NethunsFlushError::FrameworkError)` - If an error from the unsafe interaction with underlying I/O framework occurs.
    /// * `Err(NethunsFlushError::Error)` - If an unexpected error occurs.
    pub fn flush(&self) -> Result<(), NethunsFlushError> {
        unsafe { (*UnsafeCell::raw_get(&self.inner)).flush() }
    }
    
    
    /// Mark the packet contained in the a specific slot
    /// of the TX ring as *ready for transmission*.
    ///
    /// # Arguments
    /// * `id` - The id of the slot which contains the packet to send.
    /// * `len` - The length of the packet.
    ///
    /// # Returns
    /// * `Ok(())` - On success.
    /// * `Err(NethunsSendError::InUse)` - If the slot is not released yet and it's currently in use by the application.
    pub fn send_slot(
        &self,
        id: usize,
        len: usize,
    ) -> Result<(), NethunsSendError> {
        unsafe { (*UnsafeCell::raw_get(&self.inner)).send_slot(id, len) }
    }
    
    
    /// Set the optional packet filtering function.
    ///
    /// # Parameters
    /// * `filter` - The packet filtering function. `None` if no filtering is required, `Some(filter)` to enable packet filtering.
    #[inline(always)]
    pub fn set_filter(&self, filter: Option<Box<NethunsFilter>>) {
        unsafe { (*UnsafeCell::raw_get(&self.inner)).base_mut() }
            .set_filter(filter);
    }
    
    
    /// Get the file descriptor of the socket.
    pub fn fd(&self) -> std::os::raw::c_int {
        unsafe { (*UnsafeCell::raw_get(&self.inner)).fd() }
    }
    
    
    /// Get a mutable reference to the buffer inside
    /// a specific ring slot which will contain the packet
    /// to be sent.
    ///
    /// Equivalent to `nethuns_get_buf_addr` in the C API.
    ///
    /// # Arguments
    /// * `pktid` - id of the slot.
    ///
    /// # Returns
    /// * `Some(&mut [u8])` - buffer reference.
    /// * `None` - if the socket is not in TX mode.
    pub fn get_packet_buffer_ref(&mut self, pktid: usize) -> Option<&mut [u8]> {
        // Enforce unique access to the socket, since we are modifying a packet buffer
        UnsafeCell::get_mut(&mut self.inner).get_packet_buffer_ref(pktid)
    }
    
    
    /// Join a fanout group.
    ///
    /// # Arguments
    /// * `group` - The group id.
    /// * `fanout` - A string encoding the details of the fanout mode.
    pub fn fanout(&self, group: i32, fanout: &CStr) -> bool {
        unsafe { (*UnsafeCell::raw_get(&self.inner)).fanout(group, fanout) }
    }
    
    
    /// Dump the rings of the socket.
    pub fn dump_rings(&self) {
        unsafe { (*UnsafeCell::raw_get(&self.inner)).dump_rings() }
    }
    
    /// Get some statistics about the socket
    /// or `None` on error.
    pub fn stats(&self) -> Option<NethunsStat> {
        unsafe { (*UnsafeCell::raw_get(&self.inner)).stats() }
    }
    
    
    #[inline(always)]
    pub(crate) fn base(&self) -> &NethunsSocketBase {
        unsafe { (*UnsafeCell::raw_get(&self.inner)).base() }
    }
    
    /// Check if the socket is in TX mode
    #[inline(always)]
    pub fn tx(&self) -> bool {
        unsafe { (*UnsafeCell::raw_get(&self.inner)).tx() }
    }
    
    /// Check if the socket is in RX mode
    #[inline(always)]
    pub fn rx(&self) -> bool {
        unsafe { (*UnsafeCell::raw_get(&self.inner)).rx() }
    }
}

/// Trait which defines the interface for a Nethuns socket after binding.
trait NethunsSocketTrait: Debug + Send {
    /// Get the next unprocessed received packet.
    ///
    /// # Returns
    /// * `Ok(RecvPacketData)` - The unprocessed received packet, if no error occurred.
    /// * `Err(NethunsRecvError::NotRx)` -  If the socket is not configured in RX mode. Check the configuration parameters passed to [`BindableNethunsSocket::open`].
    /// * `Err(NethunsRecvError::InUse)` - If the slot at the head of the RX ring is currently in use, i.e. the corresponding received packet is not released yet.
    /// * `Err(NethunsRecvError::NoPacketsAvailable)` - If there are no new packets available in the RX ring.
    /// * `Err(NethunsRecvError::PacketFiltered)` - If the packet is filtered out by the `filter` function specified during socket configuration.
    /// * `Err(NethunsRecvError::FrameworkError)` - If an error from the unsafe interaction with underlying I/O framework occurs.
    /// * `Err(NethunsRecvError::Error)` - If an unexpected error occurs.
    fn recv(&mut self) -> Result<RecvPacketData, NethunsRecvError>;
    
    
    /// Queue up a packet for transmission.
    ///
    /// # Returns
    /// * `Ok(())` - On success.
    /// * `Err(NethunsSendError::NotTx)` -  If the socket is not configured in TX mode. Check the configuration parameters passed to [`BindableNethunsSocket::open`].
    /// * `Err(NethunsSendError::InUse)` - If the slot at the tail of the TX ring is not released yet and it's currently in use by the application.
    fn send(&mut self, packet: &[u8]) -> Result<(), NethunsSendError>;
    
    
    /// Send all queued up packets.
    ///
    /// # Returns
    /// * `Ok(())` - On success.
    /// * `Err(NethunsFlushError::NotTx)` -  If the socket is not configured in TX mode. Check the configuration parameters passed to [`BindableNethunsSocket::open`].
    /// * `Err(NethunsFlushError::FrameworkError)` - If an error from the unsafe interaction with underlying I/O framework occurs.
    /// * `Err(NethunsFlushError::Error)` - If an unexpected error occurs.
    fn flush(&mut self) -> Result<(), NethunsFlushError>;
    
    
    /// Mark the packet contained in the a specific slot
    /// of the TX ring as *ready for transmission*.
    ///
    /// # Arguments
    /// * `id` - The id of the slot which contains the packet to send.
    /// * `len` - The length of the packet.
    ///
    /// # Returns
    /// * `Ok(())` - On success.
    /// * `Err(NethunsSendError::InUse)` - If the slot is not released yet and it's currently in use by the application.
    fn send_slot(
        &mut self,
        id: usize,
        len: usize,
    ) -> Result<(), NethunsSendError>;
    
    
    /// Get the file descriptor of the socket.
    fn fd(&self) -> std::os::raw::c_int;
    
    
    /// Get a mutable reference to the buffer inside
    /// a specific ring slot which will contain the packet
    /// to be sent.
    ///
    /// Equivalent to `nethuns_get_buf_addr` in the C API.
    ///
    /// # Arguments
    /// * `pktid` - id of the slot.
    ///
    /// # Returns
    /// * `Some(&mut [u8])` - buffer reference.
    /// * `None` - if the socket is not in TX mode.
    fn get_packet_buffer_ref(&self, pktid: usize) -> Option<&mut [u8]>;
    
    
    /// Join a fanout group.
    ///
    /// # Arguments
    /// * `group` - The group id.
    /// * `fanout` - A string encoding the details of the fanout mode.
    fn fanout(&mut self, group: i32, fanout: &CStr) -> bool;
    
    
    /// Dump the rings of the socket.
    fn dump_rings(&mut self);
    
    /// Get some statistics about the socket
    /// or `None` on error.
    fn stats(&self) -> Option<NethunsStat>;
    
    
    /// Get an immutable reference to the base socket descriptor.
    fn base(&self) -> &NethunsSocketBase;
    /// Get a mutable reference to the base socket descriptor.
    fn base_mut(&mut self) -> &mut NethunsSocketBase;
    
    /// Check if the socket is in TX mode
    #[inline(always)]
    fn tx(&self) -> bool {
        self.base().tx_ring().is_some()
    }
    
    /// Check if the socket is in RX mode
    #[inline(always)]
    fn rx(&self) -> bool {
        self.base().rx_ring().is_some()
    }
}


/// Trait for the `Pkthdr` struct,
/// which contains the packet header metadata.
#[allow(clippy::len_without_is_empty)]
pub trait PkthdrTrait: Debug + Send + Sync {
    fn tstamp_sec(&self) -> u32;
    fn tstamp_usec(&self) -> u32;
    fn tstamp_nsec(&self) -> u32;
    fn tstamp_set_sec(&mut self, sec: u32);
    fn tstamp_set_usec(&mut self, usec: u32);
    fn tstamp_set_nsec(&mut self, nsec: u32);
    
    fn snaplen(&self) -> u32;
    fn len(&self) -> u32;
    fn set_snaplen(&mut self, len: u32);
    fn set_len(&mut self, len: u32);
    
    fn rxhash(&self) -> u32;
    
    fn offvlan_tpid(&self) -> u16;
    fn offvlan_tci(&self) -> u16;
}<|MERGE_RESOLUTION|>--- conflicted
+++ resolved
@@ -23,13 +23,10 @@
 };
 
 
-<<<<<<< HEAD
-=======
 mod api;
 use api::nethuns_socket_open;
 
 
->>>>>>> ab04f927
 /// Type for a Nethuns socket not binded to a specific device and queue.
 ///
 ///
