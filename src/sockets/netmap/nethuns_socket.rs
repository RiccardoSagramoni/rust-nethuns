--- conflicted
+++ resolved
@@ -387,11 +387,6 @@
         
         // Try to push packets marked for transmission
         for i in nmport_d.first_tx_ring as _..=nmport_d.last_tx_ring as _ {
-<<<<<<< HEAD
-            let mut ring =
-                NetmapRing::try_new(unsafe { netmap_txring(nmport_d.nifp, i) })
-                    .map_err(NethunsFlushError::Error)?;
-=======
             let mut ring = NetmapRing::new(
                 NonNull::new(
                     unsafe { netmap_txring(nmport_d.nifp, i) }
@@ -402,7 +397,6 @@
                     )
                 )?
             );
->>>>>>> 5f9746bb
             prev_tails[i - nmport_d.first_tx_ring as usize] = ring.tail;
             
             loop {
@@ -447,11 +441,6 @@
         // netmap slot, mark the corresponding nethuns slot as
         // available (inuse <- 0)
         for i in nmport_d.first_tx_ring as _..=nmport_d.last_tx_ring as _ {
-<<<<<<< HEAD
-            let ring =
-                NetmapRing::try_new(unsafe { netmap_txring(nmport_d.nifp, i) })
-                    .map_err(NethunsFlushError::Error)?;
-=======
             let ring = NetmapRing::new(
                 NonNull::new(
                     unsafe { netmap_txring(nmport_d.nifp, i) }
@@ -462,7 +451,6 @@
                     )
                 )?
             );
->>>>>>> 5f9746bb
             
             let stop = ring.nm_ring_next(ring.tail);
             let mut scan = ring
